--- conflicted
+++ resolved
@@ -13,11 +13,7 @@
 use thiserror::Error;
 use tokio::sync::RwLock;
 
-<<<<<<< HEAD
-use crate::restful::{attestation, get_challenge, set_policy};
-=======
-use crate::restful::{attestation, get_policies, set_policy};
->>>>>>> f76cf927
+use crate::restful::{attestation, get_challenge, get_policies, set_policy};
 
 mod restful;
 
@@ -101,17 +97,19 @@
     let attestation_service = web::Data::new(Arc::new(RwLock::new(attestation_service)));
     let server = HttpServer::new(move || {
         App::new()
-            .service(web::resource(WebApi::Attestation.as_ref()).route(web::post().to(attestation)))
-<<<<<<< HEAD
-            .service(web::resource(WebApi::Policy.as_ref()).route(web::post().to(set_policy)))
-            .service(web::resource(WebApi::Challenge.as_ref()).route(web::post().to(get_challenge)))
-=======
+            .service(
+                web::resource(WebApi::Attestation.as_ref())
+                .route(web::post().to(attestation)),
+            )
             .service(
                 web::resource(WebApi::Policy.as_ref())
                     .route(web::post().to(set_policy))
                     .route(web::get().to(get_policies)),
             )
->>>>>>> f76cf927
+            .service(
+                web::resource(WebApi::Challenge.as_ref())
+                    .route(web::post().to(get_challenge)),
+            )
             .app_data(web::Data::clone(&attestation_service))
     });
 
